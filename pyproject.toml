--- conflicted
+++ resolved
@@ -26,11 +26,7 @@
 keywords = ['aiida', 'workflows']
 requires-python = '>=3.8'
 dependencies = [
-<<<<<<< HEAD
     "aiida-core>=2.0.0,<3.0.0",
-=======
-    "aiida-core>=2.0.0",
->>>>>>> 9a790478
     "phonopy>=2.14,<3.0.0",
 ]
 
