--- conflicted
+++ resolved
@@ -34,13 +34,9 @@
       "phonopy.phonon = aiida_phonopy.workchains.phonon: PhononPhonopy",
       "phonopy.phonon3 = aiida_phonopy.workchains.phonon3: PhononPhono3py",
       "phonopy.gruneisen = aiida_phonopy.workchains.gruneisen: GruneisenPhonopy",
-<<<<<<< HEAD
       "phonopy.phono3py_dist = aiida_phonopy.workchains.phono3py_dist: Phono3pyDist",
       "phonopy.qha = aiida_phonopy.workchains.qha: QHAPhonopy",
-=======
-      "phonopy.qha = aiida_phonopy.workchains.qha: QHAPhonopy",
       "phonopy.thermal = aiida_phonopy.workchains.thermal_conductivity: ThermalPhono3py"
->>>>>>> 0dbb2969
     ]
   }
 }