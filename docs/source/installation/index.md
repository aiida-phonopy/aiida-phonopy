--- conflicted
+++ resolved
@@ -131,11 +131,7 @@
 To setup a particular Phonopy code, use the ``verdi`` CLI of ``aiida-core``.
 
 ```console
-<<<<<<< HEAD
-$ verdi code create core.code.installed -n --computer localhost --label phonopy --default-calc-job-plugin phonopy.phonopy --filepath-executable /path/to/phonopy
-=======
 $ verdi code create core.code.installed -n --computer localhost --label phonopy --default-calc-job-plugin phonopy.phonopy --filepath-executable $(which phonopy)
->>>>>>> 57327f53
 ```
 :::
 
